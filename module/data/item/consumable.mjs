import SystemDataModel from "../abstract.mjs";
import { MappingField } from "../fields.mjs";
import ActionTemplate from "./templates/action.mjs";
import ActivatedEffectTemplate from "./templates/activated-effect.mjs";
import EquippableItemTemplate from "./templates/equippable-item.mjs";
import IdentifiableTemplate from "./templates/identifiable.mjs";
import ItemDescriptionTemplate from "./templates/item-description.mjs";
import ItemTypeTemplate from "./templates/item-type.mjs";
import PhysicalItemTemplate from "./templates/physical-item.mjs";
import ItemTypeField from "./fields/item-type-field.mjs";

/**
 * Data definition for Consumable items.
 * @mixes ItemDescriptionTemplate
 * @mixes ItemTypeTemplate
 * @mixes IdentifiableTemplate
 * @mixes PhysicalItemTemplate
 * @mixes EquippableItemTemplate
 * @mixes ActivatedEffectTemplate
 * @mixes ActionTemplate
 *
 * @property {object} uses
 * @property {boolean} uses.autoDestroy  Should this item be destroyed when it runs out of uses.
 */
export default class ConsumableData extends SystemDataModel.mixin(
<<<<<<< HEAD
  ItemDescriptionTemplate, IdentifiableTemplate, ItemTypeTemplate, PhysicalItemTemplate, EquippableItemTemplate,
=======
  ItemDescriptionTemplate, ItemTypeTemplate, PhysicalItemTemplate, EquippableItemTemplate,
>>>>>>> 007f7743
  ActivatedEffectTemplate, ActionTemplate
) {
  /** @inheritdoc */
  static defineSchema() {
    return this.mergeSchema(super.defineSchema(), {
      type: new ItemTypeField({value: "potion", subtype: false, baseItem: false}, {label: "DND5E.ItemConsumableType"}),
      properties: new MappingField(new foundry.data.fields.BooleanField(), {
        required: false, label: "DND5E.ItemAmmoProperties"
      }),
      uses: new ActivatedEffectTemplate.ItemUsesField({
        autoDestroy: new foundry.data.fields.BooleanField({required: true, label: "DND5E.ItemDestroyEmpty"})
      }, {label: "DND5E.LimitedUses"})
    });
  }

  /* -------------------------------------------- */
  /*  Getters                                     */
  /* -------------------------------------------- */

  /**
   * Properties displayed in chat.
   * @type {string[]}
   */
  get chatProperties() {
    return [
      CONFIG.DND5E.consumableTypes[this.type.value],
      this.hasLimitedUses ? `${this.uses.value}/${this.uses.max} ${game.i18n.localize("DND5E.Charges")}` : null,
      this.priceLabel
    ];
  }

  /* -------------------------------------------- */

  /** @inheritdoc */
  get _typeAbilityMod() {
    if ( this.type.value !== "scroll" ) return null;
    return this.parent?.actor?.system.attributes.spellcasting || "int";
  }

  /* -------------------------------------------- */

  /**
   * The proficiency multiplier for this item.
   * @returns {number}
   */
  get proficiencyMultiplier() {
    const isProficient = this.parent?.actor?.getFlag("dnd5e", "tavernBrawlerFeat");
    return isProficient ? 1 : 0;
  }
}<|MERGE_RESOLUTION|>--- conflicted
+++ resolved
@@ -23,11 +23,7 @@
  * @property {boolean} uses.autoDestroy  Should this item be destroyed when it runs out of uses.
  */
 export default class ConsumableData extends SystemDataModel.mixin(
-<<<<<<< HEAD
   ItemDescriptionTemplate, IdentifiableTemplate, ItemTypeTemplate, PhysicalItemTemplate, EquippableItemTemplate,
-=======
-  ItemDescriptionTemplate, ItemTypeTemplate, PhysicalItemTemplate, EquippableItemTemplate,
->>>>>>> 007f7743
   ActivatedEffectTemplate, ActionTemplate
 ) {
   /** @inheritdoc */
