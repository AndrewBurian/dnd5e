--- conflicted
+++ resolved
@@ -2087,7 +2087,6 @@
      */
     if ( Hooks.call("dnd5e.preRollHitDieV2", rollConfig, dialogConfig, messageConfig) === false ) return;
 
-<<<<<<< HEAD
     if ( "dnd5e.preRollHitDie" in Hooks.events ) {
       foundry.utils.logCompatibilityWarning(
         "The `dnd5e.preRollHitDie` hook has been deprecated and replaced with `dnd5e.preRollHitDieV2`.",
@@ -2106,10 +2105,6 @@
 
     const rolls = await CONFIG.Dice.BasicRoll.build(rollConfig, dialogConfig, messageConfig);
     const returnValue = oldFormat && rolls?.length ? rolls[0] : rolls;
-=======
-    const roll = await new Roll(rollConfig.formula, rollConfig.data).evaluate();
-    if ( rollConfig.chatMessage ) roll.toMessage(rollConfig.messageData);
->>>>>>> 35cee126
 
     const updates = { actor: {}, class: {} };
     if ( rollConfig.modifyHitDice !== false ) {
