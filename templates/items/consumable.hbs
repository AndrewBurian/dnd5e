--- conflicted
+++ resolved
@@ -92,22 +92,7 @@
                 </select>
             </div>
 
-<<<<<<< HEAD
-            {{#if (eq system.consumableType "ammo")}}
-=======
-            {{!-- Consumable Status --}}
-            <div class="form-group stacked">
-                <label>{{ localize "DND5E.ItemConsumableStatus" }}</label>
-                <label class="checkbox">
-                    <input type="checkbox" name="system.equipped" {{checked system.equipped}}> {{ localize "DND5E.Equipped" }}
-                </label>
-                <label class="checkbox">
-                    <input type="checkbox" name="system.identified" {{checked system.identified}}> {{ localize "DND5E.Identified" }}
-                </label>
-            </div>
-
             {{#if (eq system.type.value "ammo")}}
->>>>>>> bb36d45e
             {{!-- Consumable Properties --}}
             <div class="form-group stacked weapon-properties">
                 <label>{{ localize "DND5E.ItemAmmoProperties" }}</label>
