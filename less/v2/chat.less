--- conflicted
+++ resolved
@@ -383,7 +383,6 @@
     font-size: var(--font-size-10);
     line-height: 1;
   }
-<<<<<<< HEAD
 
   /* Effects Tray */
   .effects-tray {
@@ -440,7 +439,6 @@
       }
     }
   }
-=======
 }
 
 .hidden-dc { display: contents; }
@@ -448,5 +446,4 @@
 [data-display-challenge] {
   .hidden-dc { display: none; }
   .visible-dc { display: contents; }
->>>>>>> a9765300
 }